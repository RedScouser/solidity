--- conflicted
+++ resolved
@@ -1,946 +1,524 @@
 {
     "0.1.0": {
         "bugs": [
-<<<<<<< HEAD
-            "ExpExponentCleanup",
-            "ZeroFunctionSelector",
-            "ECRecoverMalformedInput",
-            "SkipEmptyStringLiteral",
-            "ConstantOptimizerSubtraction",
-            "IdentityPrecompileReturnIgnored",
-            "OptimizerStaleKnowledgeAboutSHA3",
-            "SendFailsForZeroEther",
-            "DynamicAllocationInfiniteLoop",
-            "OptimizerClearStateOnCodePathJoin",
-            "CleanBytesHigherOrderBits",
-            "ArrayAccessCleanHigherOrderBits",
-=======
-            "ExpExponentCleanup", 
-            "ZeroFunctionSelector", 
-            "ECRecoverMalformedInput", 
-            "SkipEmptyStringLiteral", 
-            "ConstantOptimizerSubtraction", 
-            "IdentityPrecompileReturnIgnored", 
-            "OptimizerStaleKnowledgeAboutSHA3", 
-            "SendFailsForZeroEther", 
-            "DynamicAllocationInfiniteLoop", 
-            "OptimizerClearStateOnCodePathJoin", 
-            "CleanBytesHigherOrderBits", 
-            "ArrayAccessCleanHigherOrderBits", 
->>>>>>> 59dbf8f1
+            "ExpExponentCleanup",
+            "ZeroFunctionSelector",
+            "ECRecoverMalformedInput",
+            "SkipEmptyStringLiteral",
+            "ConstantOptimizerSubtraction",
+            "IdentityPrecompileReturnIgnored",
+            "OptimizerStaleKnowledgeAboutSHA3",
+            "SendFailsForZeroEther",
+            "DynamicAllocationInfiniteLoop",
+            "OptimizerClearStateOnCodePathJoin",
+            "CleanBytesHigherOrderBits",
+            "ArrayAccessCleanHigherOrderBits",
             "AncientCompiler"
         ],
         "released": "2015-07-10"
     },
     "0.1.1": {
         "bugs": [
-<<<<<<< HEAD
-            "ExpExponentCleanup",
-            "ZeroFunctionSelector",
-            "ECRecoverMalformedInput",
-            "SkipEmptyStringLiteral",
-            "ConstantOptimizerSubtraction",
-            "IdentityPrecompileReturnIgnored",
-            "OptimizerStaleKnowledgeAboutSHA3",
-            "SendFailsForZeroEther",
-            "DynamicAllocationInfiniteLoop",
-            "OptimizerClearStateOnCodePathJoin",
-            "CleanBytesHigherOrderBits",
-            "ArrayAccessCleanHigherOrderBits",
-=======
-            "ExpExponentCleanup", 
-            "ZeroFunctionSelector", 
-            "ECRecoverMalformedInput", 
-            "SkipEmptyStringLiteral", 
-            "ConstantOptimizerSubtraction", 
-            "IdentityPrecompileReturnIgnored", 
-            "OptimizerStaleKnowledgeAboutSHA3", 
-            "SendFailsForZeroEther", 
-            "DynamicAllocationInfiniteLoop", 
-            "OptimizerClearStateOnCodePathJoin", 
-            "CleanBytesHigherOrderBits", 
-            "ArrayAccessCleanHigherOrderBits", 
->>>>>>> 59dbf8f1
+            "ExpExponentCleanup",
+            "ZeroFunctionSelector",
+            "ECRecoverMalformedInput",
+            "SkipEmptyStringLiteral",
+            "ConstantOptimizerSubtraction",
+            "IdentityPrecompileReturnIgnored",
+            "OptimizerStaleKnowledgeAboutSHA3",
+            "SendFailsForZeroEther",
+            "DynamicAllocationInfiniteLoop",
+            "OptimizerClearStateOnCodePathJoin",
+            "CleanBytesHigherOrderBits",
+            "ArrayAccessCleanHigherOrderBits",
             "AncientCompiler"
         ],
         "released": "2015-08-04"
     },
     "0.1.2": {
         "bugs": [
-<<<<<<< HEAD
-            "ExpExponentCleanup",
-            "ZeroFunctionSelector",
-            "ECRecoverMalformedInput",
-            "SkipEmptyStringLiteral",
-            "ConstantOptimizerSubtraction",
-            "IdentityPrecompileReturnIgnored",
-            "OptimizerStaleKnowledgeAboutSHA3",
-            "SendFailsForZeroEther",
-            "DynamicAllocationInfiniteLoop",
-            "OptimizerClearStateOnCodePathJoin",
-            "CleanBytesHigherOrderBits",
-            "ArrayAccessCleanHigherOrderBits",
-=======
-            "ExpExponentCleanup", 
-            "ZeroFunctionSelector", 
-            "ECRecoverMalformedInput", 
-            "SkipEmptyStringLiteral", 
-            "ConstantOptimizerSubtraction", 
-            "IdentityPrecompileReturnIgnored", 
-            "OptimizerStaleKnowledgeAboutSHA3", 
-            "SendFailsForZeroEther", 
-            "DynamicAllocationInfiniteLoop", 
-            "OptimizerClearStateOnCodePathJoin", 
-            "CleanBytesHigherOrderBits", 
-            "ArrayAccessCleanHigherOrderBits", 
->>>>>>> 59dbf8f1
+            "ExpExponentCleanup",
+            "ZeroFunctionSelector",
+            "ECRecoverMalformedInput",
+            "SkipEmptyStringLiteral",
+            "ConstantOptimizerSubtraction",
+            "IdentityPrecompileReturnIgnored",
+            "OptimizerStaleKnowledgeAboutSHA3",
+            "SendFailsForZeroEther",
+            "DynamicAllocationInfiniteLoop",
+            "OptimizerClearStateOnCodePathJoin",
+            "CleanBytesHigherOrderBits",
+            "ArrayAccessCleanHigherOrderBits",
             "AncientCompiler"
         ],
         "released": "2015-08-20"
     },
     "0.1.3": {
         "bugs": [
-<<<<<<< HEAD
-            "ExpExponentCleanup",
-            "ZeroFunctionSelector",
-            "ECRecoverMalformedInput",
-            "SkipEmptyStringLiteral",
-            "ConstantOptimizerSubtraction",
-            "IdentityPrecompileReturnIgnored",
-            "OptimizerStaleKnowledgeAboutSHA3",
-            "SendFailsForZeroEther",
-            "DynamicAllocationInfiniteLoop",
-            "OptimizerClearStateOnCodePathJoin",
-            "CleanBytesHigherOrderBits",
-            "ArrayAccessCleanHigherOrderBits",
-=======
-            "ExpExponentCleanup", 
-            "ZeroFunctionSelector", 
-            "ECRecoverMalformedInput", 
-            "SkipEmptyStringLiteral", 
-            "ConstantOptimizerSubtraction", 
-            "IdentityPrecompileReturnIgnored", 
-            "OptimizerStaleKnowledgeAboutSHA3", 
-            "SendFailsForZeroEther", 
-            "DynamicAllocationInfiniteLoop", 
-            "OptimizerClearStateOnCodePathJoin", 
-            "CleanBytesHigherOrderBits", 
-            "ArrayAccessCleanHigherOrderBits", 
->>>>>>> 59dbf8f1
+            "ExpExponentCleanup",
+            "ZeroFunctionSelector",
+            "ECRecoverMalformedInput",
+            "SkipEmptyStringLiteral",
+            "ConstantOptimizerSubtraction",
+            "IdentityPrecompileReturnIgnored",
+            "OptimizerStaleKnowledgeAboutSHA3",
+            "SendFailsForZeroEther",
+            "DynamicAllocationInfiniteLoop",
+            "OptimizerClearStateOnCodePathJoin",
+            "CleanBytesHigherOrderBits",
+            "ArrayAccessCleanHigherOrderBits",
             "AncientCompiler"
         ],
         "released": "2015-09-25"
     },
     "0.1.4": {
         "bugs": [
-<<<<<<< HEAD
-            "ExpExponentCleanup",
-            "NestedArrayFunctionCallDecoder",
-            "ZeroFunctionSelector",
-            "ECRecoverMalformedInput",
-            "SkipEmptyStringLiteral",
-            "ConstantOptimizerSubtraction",
-            "IdentityPrecompileReturnIgnored",
-            "OptimizerStaleKnowledgeAboutSHA3",
-            "SendFailsForZeroEther",
-            "DynamicAllocationInfiniteLoop",
-            "OptimizerClearStateOnCodePathJoin",
-            "CleanBytesHigherOrderBits",
-            "ArrayAccessCleanHigherOrderBits",
-=======
-            "ExpExponentCleanup", 
-            "NestedArrayFunctionCallDecoder", 
-            "ZeroFunctionSelector", 
-            "ECRecoverMalformedInput", 
-            "SkipEmptyStringLiteral", 
-            "ConstantOptimizerSubtraction", 
-            "IdentityPrecompileReturnIgnored", 
-            "OptimizerStaleKnowledgeAboutSHA3", 
-            "SendFailsForZeroEther", 
-            "DynamicAllocationInfiniteLoop", 
-            "OptimizerClearStateOnCodePathJoin", 
-            "CleanBytesHigherOrderBits", 
-            "ArrayAccessCleanHigherOrderBits", 
->>>>>>> 59dbf8f1
+            "ExpExponentCleanup",
+            "NestedArrayFunctionCallDecoder",
+            "ZeroFunctionSelector",
+            "ECRecoverMalformedInput",
+            "SkipEmptyStringLiteral",
+            "ConstantOptimizerSubtraction",
+            "IdentityPrecompileReturnIgnored",
+            "OptimizerStaleKnowledgeAboutSHA3",
+            "SendFailsForZeroEther",
+            "DynamicAllocationInfiniteLoop",
+            "OptimizerClearStateOnCodePathJoin",
+            "CleanBytesHigherOrderBits",
+            "ArrayAccessCleanHigherOrderBits",
             "AncientCompiler"
         ],
         "released": "2015-09-30"
     },
     "0.1.5": {
         "bugs": [
-<<<<<<< HEAD
-            "ExpExponentCleanup",
-            "NestedArrayFunctionCallDecoder",
-            "ZeroFunctionSelector",
-            "ECRecoverMalformedInput",
-            "SkipEmptyStringLiteral",
-            "ConstantOptimizerSubtraction",
-            "IdentityPrecompileReturnIgnored",
-            "OptimizerStaleKnowledgeAboutSHA3",
-            "SendFailsForZeroEther",
-            "DynamicAllocationInfiniteLoop",
-            "OptimizerClearStateOnCodePathJoin",
-            "CleanBytesHigherOrderBits",
-            "ArrayAccessCleanHigherOrderBits",
-=======
-            "ExpExponentCleanup", 
-            "NestedArrayFunctionCallDecoder", 
-            "ZeroFunctionSelector", 
-            "ECRecoverMalformedInput", 
-            "SkipEmptyStringLiteral", 
-            "ConstantOptimizerSubtraction", 
-            "IdentityPrecompileReturnIgnored", 
-            "OptimizerStaleKnowledgeAboutSHA3", 
-            "SendFailsForZeroEther", 
-            "DynamicAllocationInfiniteLoop", 
-            "OptimizerClearStateOnCodePathJoin", 
-            "CleanBytesHigherOrderBits", 
-            "ArrayAccessCleanHigherOrderBits", 
->>>>>>> 59dbf8f1
+            "ExpExponentCleanup",
+            "NestedArrayFunctionCallDecoder",
+            "ZeroFunctionSelector",
+            "ECRecoverMalformedInput",
+            "SkipEmptyStringLiteral",
+            "ConstantOptimizerSubtraction",
+            "IdentityPrecompileReturnIgnored",
+            "OptimizerStaleKnowledgeAboutSHA3",
+            "SendFailsForZeroEther",
+            "DynamicAllocationInfiniteLoop",
+            "OptimizerClearStateOnCodePathJoin",
+            "CleanBytesHigherOrderBits",
+            "ArrayAccessCleanHigherOrderBits",
             "AncientCompiler"
         ],
         "released": "2015-10-07"
     },
     "0.1.6": {
         "bugs": [
-<<<<<<< HEAD
-            "ExpExponentCleanup",
-            "NestedArrayFunctionCallDecoder",
-            "ZeroFunctionSelector",
-            "ECRecoverMalformedInput",
-            "SkipEmptyStringLiteral",
-            "ConstantOptimizerSubtraction",
-            "IdentityPrecompileReturnIgnored",
-            "HighOrderByteCleanStorage",
-            "OptimizerStaleKnowledgeAboutSHA3",
-            "SendFailsForZeroEther",
-            "DynamicAllocationInfiniteLoop",
-            "OptimizerClearStateOnCodePathJoin",
-            "CleanBytesHigherOrderBits",
-            "ArrayAccessCleanHigherOrderBits",
-=======
-            "ExpExponentCleanup", 
-            "NestedArrayFunctionCallDecoder", 
-            "ZeroFunctionSelector", 
-            "ECRecoverMalformedInput", 
-            "SkipEmptyStringLiteral", 
-            "ConstantOptimizerSubtraction", 
-            "IdentityPrecompileReturnIgnored", 
-            "HighOrderByteCleanStorage", 
-            "OptimizerStaleKnowledgeAboutSHA3", 
-            "SendFailsForZeroEther", 
-            "DynamicAllocationInfiniteLoop", 
-            "OptimizerClearStateOnCodePathJoin", 
-            "CleanBytesHigherOrderBits", 
-            "ArrayAccessCleanHigherOrderBits", 
->>>>>>> 59dbf8f1
+            "ExpExponentCleanup",
+            "NestedArrayFunctionCallDecoder",
+            "ZeroFunctionSelector",
+            "ECRecoverMalformedInput",
+            "SkipEmptyStringLiteral",
+            "ConstantOptimizerSubtraction",
+            "IdentityPrecompileReturnIgnored",
+            "HighOrderByteCleanStorage",
+            "OptimizerStaleKnowledgeAboutSHA3",
+            "SendFailsForZeroEther",
+            "DynamicAllocationInfiniteLoop",
+            "OptimizerClearStateOnCodePathJoin",
+            "CleanBytesHigherOrderBits",
+            "ArrayAccessCleanHigherOrderBits",
             "AncientCompiler"
         ],
         "released": "2015-10-16"
     },
     "0.1.7": {
         "bugs": [
-<<<<<<< HEAD
-            "ExpExponentCleanup",
-            "NestedArrayFunctionCallDecoder",
-            "ZeroFunctionSelector",
-            "ECRecoverMalformedInput",
-            "SkipEmptyStringLiteral",
-            "ConstantOptimizerSubtraction",
-            "IdentityPrecompileReturnIgnored",
-            "HighOrderByteCleanStorage",
-            "OptimizerStaleKnowledgeAboutSHA3",
-            "SendFailsForZeroEther",
-            "DynamicAllocationInfiniteLoop",
-            "OptimizerClearStateOnCodePathJoin",
-            "CleanBytesHigherOrderBits",
-            "ArrayAccessCleanHigherOrderBits",
-=======
-            "ExpExponentCleanup", 
-            "NestedArrayFunctionCallDecoder", 
-            "ZeroFunctionSelector", 
-            "ECRecoverMalformedInput", 
-            "SkipEmptyStringLiteral", 
-            "ConstantOptimizerSubtraction", 
-            "IdentityPrecompileReturnIgnored", 
-            "HighOrderByteCleanStorage", 
-            "OptimizerStaleKnowledgeAboutSHA3", 
-            "SendFailsForZeroEther", 
-            "DynamicAllocationInfiniteLoop", 
-            "OptimizerClearStateOnCodePathJoin", 
-            "CleanBytesHigherOrderBits", 
-            "ArrayAccessCleanHigherOrderBits", 
->>>>>>> 59dbf8f1
+            "ExpExponentCleanup",
+            "NestedArrayFunctionCallDecoder",
+            "ZeroFunctionSelector",
+            "ECRecoverMalformedInput",
+            "SkipEmptyStringLiteral",
+            "ConstantOptimizerSubtraction",
+            "IdentityPrecompileReturnIgnored",
+            "HighOrderByteCleanStorage",
+            "OptimizerStaleKnowledgeAboutSHA3",
+            "SendFailsForZeroEther",
+            "DynamicAllocationInfiniteLoop",
+            "OptimizerClearStateOnCodePathJoin",
+            "CleanBytesHigherOrderBits",
+            "ArrayAccessCleanHigherOrderBits",
             "AncientCompiler"
         ],
         "released": "2015-11-17"
     },
     "0.2.0": {
         "bugs": [
-<<<<<<< HEAD
-            "ExpExponentCleanup",
-            "NestedArrayFunctionCallDecoder",
-            "ZeroFunctionSelector",
-            "ECRecoverMalformedInput",
-            "SkipEmptyStringLiteral",
-            "ConstantOptimizerSubtraction",
-            "IdentityPrecompileReturnIgnored",
-            "HighOrderByteCleanStorage",
-            "OptimizerStaleKnowledgeAboutSHA3",
-            "SendFailsForZeroEther",
-            "DynamicAllocationInfiniteLoop",
-            "OptimizerClearStateOnCodePathJoin",
-            "CleanBytesHigherOrderBits",
-            "ArrayAccessCleanHigherOrderBits",
-=======
-            "ExpExponentCleanup", 
-            "NestedArrayFunctionCallDecoder", 
-            "ZeroFunctionSelector", 
-            "ECRecoverMalformedInput", 
-            "SkipEmptyStringLiteral", 
-            "ConstantOptimizerSubtraction", 
-            "IdentityPrecompileReturnIgnored", 
-            "HighOrderByteCleanStorage", 
-            "OptimizerStaleKnowledgeAboutSHA3", 
-            "SendFailsForZeroEther", 
-            "DynamicAllocationInfiniteLoop", 
-            "OptimizerClearStateOnCodePathJoin", 
-            "CleanBytesHigherOrderBits", 
-            "ArrayAccessCleanHigherOrderBits", 
->>>>>>> 59dbf8f1
+            "ExpExponentCleanup",
+            "NestedArrayFunctionCallDecoder",
+            "ZeroFunctionSelector",
+            "ECRecoverMalformedInput",
+            "SkipEmptyStringLiteral",
+            "ConstantOptimizerSubtraction",
+            "IdentityPrecompileReturnIgnored",
+            "HighOrderByteCleanStorage",
+            "OptimizerStaleKnowledgeAboutSHA3",
+            "SendFailsForZeroEther",
+            "DynamicAllocationInfiniteLoop",
+            "OptimizerClearStateOnCodePathJoin",
+            "CleanBytesHigherOrderBits",
+            "ArrayAccessCleanHigherOrderBits",
             "AncientCompiler"
         ],
         "released": "2015-12-02"
     },
     "0.2.1": {
         "bugs": [
-<<<<<<< HEAD
-            "ExpExponentCleanup",
-            "NestedArrayFunctionCallDecoder",
-            "ZeroFunctionSelector",
-            "ECRecoverMalformedInput",
-            "SkipEmptyStringLiteral",
-            "ConstantOptimizerSubtraction",
-            "IdentityPrecompileReturnIgnored",
-            "HighOrderByteCleanStorage",
-            "OptimizerStaleKnowledgeAboutSHA3",
-            "SendFailsForZeroEther",
-            "DynamicAllocationInfiniteLoop",
-            "OptimizerClearStateOnCodePathJoin",
-            "CleanBytesHigherOrderBits",
-            "ArrayAccessCleanHigherOrderBits",
-=======
-            "ExpExponentCleanup", 
-            "NestedArrayFunctionCallDecoder", 
-            "ZeroFunctionSelector", 
-            "ECRecoverMalformedInput", 
-            "SkipEmptyStringLiteral", 
-            "ConstantOptimizerSubtraction", 
-            "IdentityPrecompileReturnIgnored", 
-            "HighOrderByteCleanStorage", 
-            "OptimizerStaleKnowledgeAboutSHA3", 
-            "SendFailsForZeroEther", 
-            "DynamicAllocationInfiniteLoop", 
-            "OptimizerClearStateOnCodePathJoin", 
-            "CleanBytesHigherOrderBits", 
-            "ArrayAccessCleanHigherOrderBits", 
->>>>>>> 59dbf8f1
+            "ExpExponentCleanup",
+            "NestedArrayFunctionCallDecoder",
+            "ZeroFunctionSelector",
+            "ECRecoverMalformedInput",
+            "SkipEmptyStringLiteral",
+            "ConstantOptimizerSubtraction",
+            "IdentityPrecompileReturnIgnored",
+            "HighOrderByteCleanStorage",
+            "OptimizerStaleKnowledgeAboutSHA3",
+            "SendFailsForZeroEther",
+            "DynamicAllocationInfiniteLoop",
+            "OptimizerClearStateOnCodePathJoin",
+            "CleanBytesHigherOrderBits",
+            "ArrayAccessCleanHigherOrderBits",
             "AncientCompiler"
         ],
         "released": "2016-01-30"
     },
     "0.2.2": {
         "bugs": [
-<<<<<<< HEAD
-            "ExpExponentCleanup",
-            "NestedArrayFunctionCallDecoder",
-            "ZeroFunctionSelector",
-            "ECRecoverMalformedInput",
-            "SkipEmptyStringLiteral",
-            "ConstantOptimizerSubtraction",
-            "IdentityPrecompileReturnIgnored",
-            "HighOrderByteCleanStorage",
-            "OptimizerStaleKnowledgeAboutSHA3",
-            "SendFailsForZeroEther",
-            "DynamicAllocationInfiniteLoop",
-            "OptimizerClearStateOnCodePathJoin",
-            "CleanBytesHigherOrderBits",
-            "ArrayAccessCleanHigherOrderBits",
-=======
-            "ExpExponentCleanup", 
-            "NestedArrayFunctionCallDecoder", 
-            "ZeroFunctionSelector", 
-            "ECRecoverMalformedInput", 
-            "SkipEmptyStringLiteral", 
-            "ConstantOptimizerSubtraction", 
-            "IdentityPrecompileReturnIgnored", 
-            "HighOrderByteCleanStorage", 
-            "OptimizerStaleKnowledgeAboutSHA3", 
-            "SendFailsForZeroEther", 
-            "DynamicAllocationInfiniteLoop", 
-            "OptimizerClearStateOnCodePathJoin", 
-            "CleanBytesHigherOrderBits", 
-            "ArrayAccessCleanHigherOrderBits", 
->>>>>>> 59dbf8f1
+            "ExpExponentCleanup",
+            "NestedArrayFunctionCallDecoder",
+            "ZeroFunctionSelector",
+            "ECRecoverMalformedInput",
+            "SkipEmptyStringLiteral",
+            "ConstantOptimizerSubtraction",
+            "IdentityPrecompileReturnIgnored",
+            "HighOrderByteCleanStorage",
+            "OptimizerStaleKnowledgeAboutSHA3",
+            "SendFailsForZeroEther",
+            "DynamicAllocationInfiniteLoop",
+            "OptimizerClearStateOnCodePathJoin",
+            "CleanBytesHigherOrderBits",
+            "ArrayAccessCleanHigherOrderBits",
             "AncientCompiler"
         ],
         "released": "2016-02-17"
     },
     "0.3.0": {
         "bugs": [
-<<<<<<< HEAD
-            "ExpExponentCleanup",
-            "NestedArrayFunctionCallDecoder",
-            "ZeroFunctionSelector",
-            "DelegateCallReturnValue",
-            "ECRecoverMalformedInput",
-            "SkipEmptyStringLiteral",
-            "ConstantOptimizerSubtraction",
-            "IdentityPrecompileReturnIgnored",
-            "HighOrderByteCleanStorage",
-            "OptimizerStaleKnowledgeAboutSHA3",
-            "SendFailsForZeroEther",
-            "DynamicAllocationInfiniteLoop",
-            "OptimizerClearStateOnCodePathJoin",
-            "CleanBytesHigherOrderBits",
-=======
-            "ExpExponentCleanup", 
-            "NestedArrayFunctionCallDecoder", 
-            "ZeroFunctionSelector", 
-            "DelegateCallReturnValue", 
-            "ECRecoverMalformedInput", 
-            "SkipEmptyStringLiteral", 
-            "ConstantOptimizerSubtraction", 
-            "IdentityPrecompileReturnIgnored", 
-            "HighOrderByteCleanStorage", 
-            "OptimizerStaleKnowledgeAboutSHA3", 
-            "SendFailsForZeroEther", 
-            "DynamicAllocationInfiniteLoop", 
-            "OptimizerClearStateOnCodePathJoin", 
-            "CleanBytesHigherOrderBits", 
->>>>>>> 59dbf8f1
+            "ExpExponentCleanup",
+            "NestedArrayFunctionCallDecoder",
+            "ZeroFunctionSelector",
+            "DelegateCallReturnValue",
+            "ECRecoverMalformedInput",
+            "SkipEmptyStringLiteral",
+            "ConstantOptimizerSubtraction",
+            "IdentityPrecompileReturnIgnored",
+            "HighOrderByteCleanStorage",
+            "OptimizerStaleKnowledgeAboutSHA3",
+            "SendFailsForZeroEther",
+            "DynamicAllocationInfiniteLoop",
+            "OptimizerClearStateOnCodePathJoin",
+            "CleanBytesHigherOrderBits",
             "ArrayAccessCleanHigherOrderBits"
         ],
         "released": "2016-03-11"
     },
     "0.3.1": {
         "bugs": [
-<<<<<<< HEAD
-            "ExpExponentCleanup",
-            "NestedArrayFunctionCallDecoder",
-            "ZeroFunctionSelector",
-            "DelegateCallReturnValue",
-            "ECRecoverMalformedInput",
-            "SkipEmptyStringLiteral",
-            "ConstantOptimizerSubtraction",
-            "IdentityPrecompileReturnIgnored",
-            "HighOrderByteCleanStorage",
-            "OptimizerStaleKnowledgeAboutSHA3",
-            "SendFailsForZeroEther",
-            "DynamicAllocationInfiniteLoop",
-            "OptimizerClearStateOnCodePathJoin",
-=======
-            "ExpExponentCleanup", 
-            "NestedArrayFunctionCallDecoder", 
-            "ZeroFunctionSelector", 
-            "DelegateCallReturnValue", 
-            "ECRecoverMalformedInput", 
-            "SkipEmptyStringLiteral", 
-            "ConstantOptimizerSubtraction", 
-            "IdentityPrecompileReturnIgnored", 
-            "HighOrderByteCleanStorage", 
-            "OptimizerStaleKnowledgeAboutSHA3", 
-            "SendFailsForZeroEther", 
-            "DynamicAllocationInfiniteLoop", 
-            "OptimizerClearStateOnCodePathJoin", 
->>>>>>> 59dbf8f1
+            "ExpExponentCleanup",
+            "NestedArrayFunctionCallDecoder",
+            "ZeroFunctionSelector",
+            "DelegateCallReturnValue",
+            "ECRecoverMalformedInput",
+            "SkipEmptyStringLiteral",
+            "ConstantOptimizerSubtraction",
+            "IdentityPrecompileReturnIgnored",
+            "HighOrderByteCleanStorage",
+            "OptimizerStaleKnowledgeAboutSHA3",
+            "SendFailsForZeroEther",
+            "DynamicAllocationInfiniteLoop",
+            "OptimizerClearStateOnCodePathJoin",
             "CleanBytesHigherOrderBits"
         ],
         "released": "2016-03-31"
     },
     "0.3.2": {
         "bugs": [
-<<<<<<< HEAD
-            "ExpExponentCleanup",
-            "NestedArrayFunctionCallDecoder",
-            "ZeroFunctionSelector",
-            "DelegateCallReturnValue",
-            "ECRecoverMalformedInput",
-            "SkipEmptyStringLiteral",
-            "ConstantOptimizerSubtraction",
-            "IdentityPrecompileReturnIgnored",
-            "HighOrderByteCleanStorage",
-            "OptimizerStaleKnowledgeAboutSHA3",
-            "SendFailsForZeroEther",
-            "DynamicAllocationInfiniteLoop",
-            "OptimizerClearStateOnCodePathJoin",
-=======
-            "ExpExponentCleanup", 
-            "NestedArrayFunctionCallDecoder", 
-            "ZeroFunctionSelector", 
-            "DelegateCallReturnValue", 
-            "ECRecoverMalformedInput", 
-            "SkipEmptyStringLiteral", 
-            "ConstantOptimizerSubtraction", 
-            "IdentityPrecompileReturnIgnored", 
-            "HighOrderByteCleanStorage", 
-            "OptimizerStaleKnowledgeAboutSHA3", 
-            "SendFailsForZeroEther", 
-            "DynamicAllocationInfiniteLoop", 
-            "OptimizerClearStateOnCodePathJoin", 
->>>>>>> 59dbf8f1
+            "ExpExponentCleanup",
+            "NestedArrayFunctionCallDecoder",
+            "ZeroFunctionSelector",
+            "DelegateCallReturnValue",
+            "ECRecoverMalformedInput",
+            "SkipEmptyStringLiteral",
+            "ConstantOptimizerSubtraction",
+            "IdentityPrecompileReturnIgnored",
+            "HighOrderByteCleanStorage",
+            "OptimizerStaleKnowledgeAboutSHA3",
+            "SendFailsForZeroEther",
+            "DynamicAllocationInfiniteLoop",
+            "OptimizerClearStateOnCodePathJoin",
             "CleanBytesHigherOrderBits"
         ],
         "released": "2016-04-18"
     },
     "0.3.3": {
         "bugs": [
-<<<<<<< HEAD
-            "ExpExponentCleanup",
-            "NestedArrayFunctionCallDecoder",
-            "ZeroFunctionSelector",
-            "DelegateCallReturnValue",
-            "ECRecoverMalformedInput",
-            "SkipEmptyStringLiteral",
-            "ConstantOptimizerSubtraction",
-            "IdentityPrecompileReturnIgnored",
-            "HighOrderByteCleanStorage",
-            "OptimizerStaleKnowledgeAboutSHA3",
-            "SendFailsForZeroEther",
-            "DynamicAllocationInfiniteLoop",
-=======
-            "ExpExponentCleanup", 
-            "NestedArrayFunctionCallDecoder", 
-            "ZeroFunctionSelector", 
-            "DelegateCallReturnValue", 
-            "ECRecoverMalformedInput", 
-            "SkipEmptyStringLiteral", 
-            "ConstantOptimizerSubtraction", 
-            "IdentityPrecompileReturnIgnored", 
-            "HighOrderByteCleanStorage", 
-            "OptimizerStaleKnowledgeAboutSHA3", 
-            "SendFailsForZeroEther", 
-            "DynamicAllocationInfiniteLoop", 
->>>>>>> 59dbf8f1
+            "ExpExponentCleanup",
+            "NestedArrayFunctionCallDecoder",
+            "ZeroFunctionSelector",
+            "DelegateCallReturnValue",
+            "ECRecoverMalformedInput",
+            "SkipEmptyStringLiteral",
+            "ConstantOptimizerSubtraction",
+            "IdentityPrecompileReturnIgnored",
+            "HighOrderByteCleanStorage",
+            "OptimizerStaleKnowledgeAboutSHA3",
+            "SendFailsForZeroEther",
+            "DynamicAllocationInfiniteLoop",
             "OptimizerClearStateOnCodePathJoin"
         ],
         "released": "2016-05-27"
     },
     "0.3.4": {
         "bugs": [
-<<<<<<< HEAD
-            "ExpExponentCleanup",
-            "NestedArrayFunctionCallDecoder",
-            "ZeroFunctionSelector",
-            "DelegateCallReturnValue",
-            "ECRecoverMalformedInput",
-            "SkipEmptyStringLiteral",
-            "ConstantOptimizerSubtraction",
-            "IdentityPrecompileReturnIgnored",
-            "HighOrderByteCleanStorage",
-            "OptimizerStaleKnowledgeAboutSHA3",
-            "SendFailsForZeroEther",
-            "DynamicAllocationInfiniteLoop",
-=======
-            "ExpExponentCleanup", 
-            "NestedArrayFunctionCallDecoder", 
-            "ZeroFunctionSelector", 
-            "DelegateCallReturnValue", 
-            "ECRecoverMalformedInput", 
-            "SkipEmptyStringLiteral", 
-            "ConstantOptimizerSubtraction", 
-            "IdentityPrecompileReturnIgnored", 
-            "HighOrderByteCleanStorage", 
-            "OptimizerStaleKnowledgeAboutSHA3", 
-            "SendFailsForZeroEther", 
-            "DynamicAllocationInfiniteLoop", 
->>>>>>> 59dbf8f1
+            "ExpExponentCleanup",
+            "NestedArrayFunctionCallDecoder",
+            "ZeroFunctionSelector",
+            "DelegateCallReturnValue",
+            "ECRecoverMalformedInput",
+            "SkipEmptyStringLiteral",
+            "ConstantOptimizerSubtraction",
+            "IdentityPrecompileReturnIgnored",
+            "HighOrderByteCleanStorage",
+            "OptimizerStaleKnowledgeAboutSHA3",
+            "SendFailsForZeroEther",
+            "DynamicAllocationInfiniteLoop",
             "OptimizerClearStateOnCodePathJoin"
         ],
         "released": "2016-05-31"
     },
     "0.3.5": {
         "bugs": [
-<<<<<<< HEAD
-            "ExpExponentCleanup",
-            "NestedArrayFunctionCallDecoder",
-            "ZeroFunctionSelector",
-            "DelegateCallReturnValue",
-            "ECRecoverMalformedInput",
-            "SkipEmptyStringLiteral",
-            "ConstantOptimizerSubtraction",
-            "IdentityPrecompileReturnIgnored",
-            "HighOrderByteCleanStorage",
-            "OptimizerStaleKnowledgeAboutSHA3",
-            "SendFailsForZeroEther",
-            "DynamicAllocationInfiniteLoop",
-=======
-            "ExpExponentCleanup", 
-            "NestedArrayFunctionCallDecoder", 
-            "ZeroFunctionSelector", 
-            "DelegateCallReturnValue", 
-            "ECRecoverMalformedInput", 
-            "SkipEmptyStringLiteral", 
-            "ConstantOptimizerSubtraction", 
-            "IdentityPrecompileReturnIgnored", 
-            "HighOrderByteCleanStorage", 
-            "OptimizerStaleKnowledgeAboutSHA3", 
-            "SendFailsForZeroEther", 
-            "DynamicAllocationInfiniteLoop", 
->>>>>>> 59dbf8f1
+            "ExpExponentCleanup",
+            "NestedArrayFunctionCallDecoder",
+            "ZeroFunctionSelector",
+            "DelegateCallReturnValue",
+            "ECRecoverMalformedInput",
+            "SkipEmptyStringLiteral",
+            "ConstantOptimizerSubtraction",
+            "IdentityPrecompileReturnIgnored",
+            "HighOrderByteCleanStorage",
+            "OptimizerStaleKnowledgeAboutSHA3",
+            "SendFailsForZeroEther",
+            "DynamicAllocationInfiniteLoop",
             "OptimizerClearStateOnCodePathJoin"
         ],
         "released": "2016-06-10"
     },
     "0.3.6": {
         "bugs": [
-<<<<<<< HEAD
-            "ExpExponentCleanup",
-            "NestedArrayFunctionCallDecoder",
-            "ZeroFunctionSelector",
-            "DelegateCallReturnValue",
-            "ECRecoverMalformedInput",
-            "SkipEmptyStringLiteral",
-            "ConstantOptimizerSubtraction",
-            "IdentityPrecompileReturnIgnored",
-            "HighOrderByteCleanStorage",
-            "OptimizerStaleKnowledgeAboutSHA3",
-=======
-            "ExpExponentCleanup", 
-            "NestedArrayFunctionCallDecoder", 
-            "ZeroFunctionSelector", 
-            "DelegateCallReturnValue", 
-            "ECRecoverMalformedInput", 
-            "SkipEmptyStringLiteral", 
-            "ConstantOptimizerSubtraction", 
-            "IdentityPrecompileReturnIgnored", 
-            "HighOrderByteCleanStorage", 
-            "OptimizerStaleKnowledgeAboutSHA3", 
->>>>>>> 59dbf8f1
+            "ExpExponentCleanup",
+            "NestedArrayFunctionCallDecoder",
+            "ZeroFunctionSelector",
+            "DelegateCallReturnValue",
+            "ECRecoverMalformedInput",
+            "SkipEmptyStringLiteral",
+            "ConstantOptimizerSubtraction",
+            "IdentityPrecompileReturnIgnored",
+            "HighOrderByteCleanStorage",
+            "OptimizerStaleKnowledgeAboutSHA3",
             "SendFailsForZeroEther"
         ],
         "released": "2016-08-10"
     },
     "0.4.0": {
         "bugs": [
-<<<<<<< HEAD
-            "ExpExponentCleanup",
-            "NestedArrayFunctionCallDecoder",
-            "ZeroFunctionSelector",
-            "DelegateCallReturnValue",
-            "ECRecoverMalformedInput",
-            "SkipEmptyStringLiteral",
-            "ConstantOptimizerSubtraction",
-            "IdentityPrecompileReturnIgnored",
-            "HighOrderByteCleanStorage",
-            "OptimizerStaleKnowledgeAboutSHA3",
-=======
-            "ExpExponentCleanup", 
-            "NestedArrayFunctionCallDecoder", 
-            "ZeroFunctionSelector", 
-            "DelegateCallReturnValue", 
-            "ECRecoverMalformedInput", 
-            "SkipEmptyStringLiteral", 
-            "ConstantOptimizerSubtraction", 
-            "IdentityPrecompileReturnIgnored", 
-            "HighOrderByteCleanStorage", 
-            "OptimizerStaleKnowledgeAboutSHA3", 
->>>>>>> 59dbf8f1
+            "ExpExponentCleanup",
+            "NestedArrayFunctionCallDecoder",
+            "ZeroFunctionSelector",
+            "DelegateCallReturnValue",
+            "ECRecoverMalformedInput",
+            "SkipEmptyStringLiteral",
+            "ConstantOptimizerSubtraction",
+            "IdentityPrecompileReturnIgnored",
+            "HighOrderByteCleanStorage",
+            "OptimizerStaleKnowledgeAboutSHA3",
             "LibrariesNotCallableFromPayableFunctions"
         ],
         "released": "2016-09-08"
     },
     "0.4.1": {
         "bugs": [
-<<<<<<< HEAD
-            "ExpExponentCleanup",
-            "NestedArrayFunctionCallDecoder",
-            "ZeroFunctionSelector",
-            "DelegateCallReturnValue",
-            "ECRecoverMalformedInput",
-            "SkipEmptyStringLiteral",
-            "ConstantOptimizerSubtraction",
-            "IdentityPrecompileReturnIgnored",
-            "HighOrderByteCleanStorage",
-            "OptimizerStaleKnowledgeAboutSHA3",
-=======
-            "ExpExponentCleanup", 
-            "NestedArrayFunctionCallDecoder", 
-            "ZeroFunctionSelector", 
-            "DelegateCallReturnValue", 
-            "ECRecoverMalformedInput", 
-            "SkipEmptyStringLiteral", 
-            "ConstantOptimizerSubtraction", 
-            "IdentityPrecompileReturnIgnored", 
-            "HighOrderByteCleanStorage", 
-            "OptimizerStaleKnowledgeAboutSHA3", 
->>>>>>> 59dbf8f1
+            "ExpExponentCleanup",
+            "NestedArrayFunctionCallDecoder",
+            "ZeroFunctionSelector",
+            "DelegateCallReturnValue",
+            "ECRecoverMalformedInput",
+            "SkipEmptyStringLiteral",
+            "ConstantOptimizerSubtraction",
+            "IdentityPrecompileReturnIgnored",
+            "HighOrderByteCleanStorage",
+            "OptimizerStaleKnowledgeAboutSHA3",
             "LibrariesNotCallableFromPayableFunctions"
         ],
         "released": "2016-09-09"
     },
     "0.4.10": {
         "bugs": [
-<<<<<<< HEAD
-            "ExpExponentCleanup",
-            "NestedArrayFunctionCallDecoder",
-            "ZeroFunctionSelector",
-            "DelegateCallReturnValue",
-            "ECRecoverMalformedInput",
-            "SkipEmptyStringLiteral",
-=======
-            "ExpExponentCleanup", 
-            "NestedArrayFunctionCallDecoder", 
-            "ZeroFunctionSelector", 
-            "DelegateCallReturnValue", 
-            "ECRecoverMalformedInput", 
-            "SkipEmptyStringLiteral", 
->>>>>>> 59dbf8f1
+            "ExpExponentCleanup",
+            "NestedArrayFunctionCallDecoder",
+            "ZeroFunctionSelector",
+            "DelegateCallReturnValue",
+            "ECRecoverMalformedInput",
+            "SkipEmptyStringLiteral",
             "ConstantOptimizerSubtraction"
         ],
         "released": "2017-03-15"
     },
     "0.4.11": {
         "bugs": [
-<<<<<<< HEAD
-            "ExpExponentCleanup",
-            "NestedArrayFunctionCallDecoder",
-            "ZeroFunctionSelector",
-            "DelegateCallReturnValue",
-            "ECRecoverMalformedInput",
-=======
-            "ExpExponentCleanup", 
-            "PublicLibFunctionsDoNotReturnNestedArrays", 
-            "NestedArrayFunctionCallDecoder", 
-            "ZeroFunctionSelector", 
-            "DelegateCallReturnValue", 
-            "ECRecoverMalformedInput", 
->>>>>>> 59dbf8f1
+            "ExpExponentCleanup",
+            "NestedArrayFunctionCallDecoder",
+            "ZeroFunctionSelector",
+            "DelegateCallReturnValue",
+            "ECRecoverMalformedInput",
             "SkipEmptyStringLiteral"
         ],
         "released": "2017-05-03"
     },
     "0.4.12": {
         "bugs": [
-<<<<<<< HEAD
-            "ExpExponentCleanup",
-            "NestedArrayFunctionCallDecoder",
-            "ZeroFunctionSelector",
-            "DelegateCallReturnValue",
-=======
-            "ExpExponentCleanup", 
-            "PublicLibFunctionsDoNotReturnNestedArrays", 
-            "NestedArrayFunctionCallDecoder", 
-            "ZeroFunctionSelector", 
-            "DelegateCallReturnValue", 
->>>>>>> 59dbf8f1
+            "ExpExponentCleanup",
+            "NestedArrayFunctionCallDecoder",
+            "ZeroFunctionSelector",
+            "DelegateCallReturnValue",
             "ECRecoverMalformedInput"
         ],
         "released": "2017-07-03"
     },
     "0.4.13": {
         "bugs": [
-<<<<<<< HEAD
-            "ExpExponentCleanup",
-            "NestedArrayFunctionCallDecoder",
-            "ZeroFunctionSelector",
-            "DelegateCallReturnValue",
-=======
-            "ExpExponentCleanup", 
-            "PublicLibFunctionsDoNotReturnNestedArrays", 
-            "NestedArrayFunctionCallDecoder", 
-            "ZeroFunctionSelector", 
-            "DelegateCallReturnValue", 
->>>>>>> 59dbf8f1
+            "ExpExponentCleanup",
+            "NestedArrayFunctionCallDecoder",
+            "ZeroFunctionSelector",
+            "DelegateCallReturnValue",
             "ECRecoverMalformedInput"
         ],
         "released": "2017-07-06"
     },
     "0.4.14": {
         "bugs": [
-<<<<<<< HEAD
-            "ExpExponentCleanup",
-            "NestedArrayFunctionCallDecoder",
-            "ZeroFunctionSelector",
-=======
-            "ExpExponentCleanup", 
-            "PublicLibFunctionsDoNotReturnNestedArrays", 
-            "NestedArrayFunctionCallDecoder", 
-            "ZeroFunctionSelector", 
->>>>>>> 59dbf8f1
+            "ExpExponentCleanup",
+            "NestedArrayFunctionCallDecoder",
+            "ZeroFunctionSelector",
             "DelegateCallReturnValue"
         ],
         "released": "2017-07-31"
     },
     "0.4.15": {
         "bugs": [
-<<<<<<< HEAD
-            "ExpExponentCleanup",
-            "NestedArrayFunctionCallDecoder",
-=======
-            "ExpExponentCleanup", 
-            "PublicLibFunctionsDoNotReturnNestedArrays", 
-            "NestedArrayFunctionCallDecoder", 
->>>>>>> 59dbf8f1
+            "ExpExponentCleanup",
+            "NestedArrayFunctionCallDecoder",
             "ZeroFunctionSelector"
         ],
         "released": "2017-08-08"
     },
     "0.4.16": {
         "bugs": [
-<<<<<<< HEAD
-            "ExpExponentCleanup",
-            "NestedArrayFunctionCallDecoder",
-=======
-            "ExpExponentCleanup", 
-            "PublicLibFunctionsDoNotReturnNestedArrays", 
-            "NestedArrayFunctionCallDecoder", 
->>>>>>> 59dbf8f1
+            "ExpExponentCleanup",
+            "NestedArrayFunctionCallDecoder",
             "ZeroFunctionSelector"
         ],
         "released": "2017-08-24"
     },
     "0.4.17": {
         "bugs": [
-<<<<<<< HEAD
             "ExpExponentCleanup",
             "EventStructWrongData",
             "NestedArrayFunctionCallDecoder",
-=======
-            "ExpExponentCleanup", 
-            "EventStructWrongData", 
-            "PublicLibFunctionsDoNotReturnNestedArrays", 
-            "NestedArrayFunctionCallDecoder", 
->>>>>>> 59dbf8f1
             "ZeroFunctionSelector"
         ],
         "released": "2017-09-21"
     },
     "0.4.18": {
         "bugs": [
-<<<<<<< HEAD
             "ExpExponentCleanup",
             "EventStructWrongData",
             "NestedArrayFunctionCallDecoder"
         ],
-=======
-            "ExpExponentCleanup", 
-            "EventStructWrongData", 
-            "PublicLibFunctionsDoNotReturnNestedArrays", 
-            "NestedArrayFunctionCallDecoder"
-        ], 
->>>>>>> 59dbf8f1
         "released": "2017-10-18"
     },
     "0.4.19": {
         "bugs": [
-<<<<<<< HEAD
             "ExpExponentCleanup",
             "EventStructWrongData",
             "NestedArrayFunctionCallDecoder"
         ],
-=======
-            "ExpExponentCleanup", 
-            "EventStructWrongData", 
-            "PublicLibFunctionsDoNotReturnNestedArrays", 
-            "NestedArrayFunctionCallDecoder"
-        ], 
->>>>>>> 59dbf8f1
         "released": "2017-11-30"
     },
     "0.4.2": {
         "bugs": [
-<<<<<<< HEAD
-            "ExpExponentCleanup",
-            "NestedArrayFunctionCallDecoder",
-            "ZeroFunctionSelector",
-            "DelegateCallReturnValue",
-            "ECRecoverMalformedInput",
-            "SkipEmptyStringLiteral",
-            "ConstantOptimizerSubtraction",
-            "IdentityPrecompileReturnIgnored",
-            "HighOrderByteCleanStorage",
-=======
-            "ExpExponentCleanup", 
-            "NestedArrayFunctionCallDecoder", 
-            "ZeroFunctionSelector", 
-            "DelegateCallReturnValue", 
-            "ECRecoverMalformedInput", 
-            "SkipEmptyStringLiteral", 
-            "ConstantOptimizerSubtraction", 
-            "IdentityPrecompileReturnIgnored", 
-            "HighOrderByteCleanStorage", 
->>>>>>> 59dbf8f1
+            "ExpExponentCleanup",
+            "NestedArrayFunctionCallDecoder",
+            "ZeroFunctionSelector",
+            "DelegateCallReturnValue",
+            "ECRecoverMalformedInput",
+            "SkipEmptyStringLiteral",
+            "ConstantOptimizerSubtraction",
+            "IdentityPrecompileReturnIgnored",
+            "HighOrderByteCleanStorage",
             "OptimizerStaleKnowledgeAboutSHA3"
         ],
         "released": "2016-09-17"
     },
     "0.4.20": {
         "bugs": [
-<<<<<<< HEAD
             "ExpExponentCleanup",
             "EventStructWrongData",
             "NestedArrayFunctionCallDecoder"
         ],
-=======
-            "ExpExponentCleanup", 
-            "EventStructWrongData", 
-            "PublicLibFunctionsDoNotReturnNestedArrays", 
-            "NestedArrayFunctionCallDecoder"
-        ], 
->>>>>>> 59dbf8f1
         "released": "2018-02-14"
     },
     "0.4.21": {
         "bugs": [
-<<<<<<< HEAD
             "ExpExponentCleanup",
             "EventStructWrongData",
             "NestedArrayFunctionCallDecoder"
         ],
-=======
-            "ExpExponentCleanup", 
-            "EventStructWrongData", 
-            "PublicLibFunctionsDoNotReturnNestedArrays", 
-            "NestedArrayFunctionCallDecoder"
-        ], 
->>>>>>> 59dbf8f1
         "released": "2018-03-07"
     },
     "0.4.22": {
         "bugs": [
-<<<<<<< HEAD
             "ExpExponentCleanup",
             "EventStructWrongData",
-=======
-            "ExpExponentCleanup", 
-            "EventStructWrongData", 
->>>>>>> 59dbf8f1
             "OneOfTwoConstructorsSkipped"
         ],
         "released": "2018-04-16"
     },
     "0.4.23": {
         "bugs": [
-<<<<<<< HEAD
             "ExpExponentCleanup",
             "EventStructWrongData"
         ],
-=======
-            "ExpExponentCleanup", 
+        "released": "2018-04-19"
+    },
+    "0.4.24": {
+        "bugs": [
+            "ExpExponentCleanup",
             "EventStructWrongData"
-        ], 
->>>>>>> 59dbf8f1
-        "released": "2018-04-19"
-    },
-    "0.4.24": {
-        "bugs": [
-<<<<<<< HEAD
-            "ExpExponentCleanup",
-            "EventStructWrongData"
         ],
         "released": "2018-05-16"
     },
+    "0.4.25": {
+        "bugs": [],
+        "released": "2018-09-12"
+    },
     "0.4.3": {
         "bugs": [
             "ExpExponentCleanup",
@@ -951,161 +529,82 @@
             "SkipEmptyStringLiteral",
             "ConstantOptimizerSubtraction",
             "IdentityPrecompileReturnIgnored",
-=======
-            "ExpExponentCleanup", 
-            "EventStructWrongData"
-        ], 
-        "released": "2018-05-16"
-    }, 
-    "0.4.25": {
-        "bugs": [], 
-        "released": "2018-09-12"
-    }, 
-    "0.4.3": {
-        "bugs": [
-            "ExpExponentCleanup", 
-            "NestedArrayFunctionCallDecoder", 
-            "ZeroFunctionSelector", 
-            "DelegateCallReturnValue", 
-            "ECRecoverMalformedInput", 
-            "SkipEmptyStringLiteral", 
-            "ConstantOptimizerSubtraction", 
-            "IdentityPrecompileReturnIgnored", 
->>>>>>> 59dbf8f1
             "HighOrderByteCleanStorage"
         ],
         "released": "2016-10-25"
     },
     "0.4.4": {
         "bugs": [
-<<<<<<< HEAD
-            "ExpExponentCleanup",
-            "NestedArrayFunctionCallDecoder",
-            "ZeroFunctionSelector",
-            "DelegateCallReturnValue",
-            "ECRecoverMalformedInput",
-            "SkipEmptyStringLiteral",
-            "ConstantOptimizerSubtraction",
-=======
-            "ExpExponentCleanup", 
-            "NestedArrayFunctionCallDecoder", 
-            "ZeroFunctionSelector", 
-            "DelegateCallReturnValue", 
-            "ECRecoverMalformedInput", 
-            "SkipEmptyStringLiteral", 
-            "ConstantOptimizerSubtraction", 
->>>>>>> 59dbf8f1
+            "ExpExponentCleanup",
+            "NestedArrayFunctionCallDecoder",
+            "ZeroFunctionSelector",
+            "DelegateCallReturnValue",
+            "ECRecoverMalformedInput",
+            "SkipEmptyStringLiteral",
+            "ConstantOptimizerSubtraction",
             "IdentityPrecompileReturnIgnored"
         ],
         "released": "2016-10-31"
     },
     "0.4.5": {
         "bugs": [
-<<<<<<< HEAD
-            "ExpExponentCleanup",
-            "NestedArrayFunctionCallDecoder",
-            "ZeroFunctionSelector",
-            "DelegateCallReturnValue",
-            "ECRecoverMalformedInput",
-            "SkipEmptyStringLiteral",
-            "ConstantOptimizerSubtraction",
-            "IdentityPrecompileReturnIgnored",
-=======
-            "ExpExponentCleanup", 
-            "NestedArrayFunctionCallDecoder", 
-            "ZeroFunctionSelector", 
-            "DelegateCallReturnValue", 
-            "ECRecoverMalformedInput", 
-            "SkipEmptyStringLiteral", 
-            "ConstantOptimizerSubtraction", 
-            "IdentityPrecompileReturnIgnored", 
->>>>>>> 59dbf8f1
+            "ExpExponentCleanup",
+            "NestedArrayFunctionCallDecoder",
+            "ZeroFunctionSelector",
+            "DelegateCallReturnValue",
+            "ECRecoverMalformedInput",
+            "SkipEmptyStringLiteral",
+            "ConstantOptimizerSubtraction",
+            "IdentityPrecompileReturnIgnored",
             "OptimizerStateKnowledgeNotResetForJumpdest"
         ],
         "released": "2016-11-21"
     },
     "0.4.6": {
         "bugs": [
-<<<<<<< HEAD
-            "ExpExponentCleanup",
-            "NestedArrayFunctionCallDecoder",
-            "ZeroFunctionSelector",
-            "DelegateCallReturnValue",
-            "ECRecoverMalformedInput",
-            "SkipEmptyStringLiteral",
-            "ConstantOptimizerSubtraction",
-=======
-            "ExpExponentCleanup", 
-            "NestedArrayFunctionCallDecoder", 
-            "ZeroFunctionSelector", 
-            "DelegateCallReturnValue", 
-            "ECRecoverMalformedInput", 
-            "SkipEmptyStringLiteral", 
-            "ConstantOptimizerSubtraction", 
->>>>>>> 59dbf8f1
+            "ExpExponentCleanup",
+            "NestedArrayFunctionCallDecoder",
+            "ZeroFunctionSelector",
+            "DelegateCallReturnValue",
+            "ECRecoverMalformedInput",
+            "SkipEmptyStringLiteral",
+            "ConstantOptimizerSubtraction",
             "IdentityPrecompileReturnIgnored"
         ],
         "released": "2016-11-22"
     },
     "0.4.7": {
         "bugs": [
-<<<<<<< HEAD
-            "ExpExponentCleanup",
-            "NestedArrayFunctionCallDecoder",
-            "ZeroFunctionSelector",
-            "DelegateCallReturnValue",
-            "ECRecoverMalformedInput",
-            "SkipEmptyStringLiteral",
-=======
-            "ExpExponentCleanup", 
-            "NestedArrayFunctionCallDecoder", 
-            "ZeroFunctionSelector", 
-            "DelegateCallReturnValue", 
-            "ECRecoverMalformedInput", 
-            "SkipEmptyStringLiteral", 
->>>>>>> 59dbf8f1
+            "ExpExponentCleanup",
+            "NestedArrayFunctionCallDecoder",
+            "ZeroFunctionSelector",
+            "DelegateCallReturnValue",
+            "ECRecoverMalformedInput",
+            "SkipEmptyStringLiteral",
             "ConstantOptimizerSubtraction"
         ],
         "released": "2016-12-15"
     },
     "0.4.8": {
         "bugs": [
-<<<<<<< HEAD
-            "ExpExponentCleanup",
-            "NestedArrayFunctionCallDecoder",
-            "ZeroFunctionSelector",
-            "DelegateCallReturnValue",
-            "ECRecoverMalformedInput",
-            "SkipEmptyStringLiteral",
-=======
-            "ExpExponentCleanup", 
-            "NestedArrayFunctionCallDecoder", 
-            "ZeroFunctionSelector", 
-            "DelegateCallReturnValue", 
-            "ECRecoverMalformedInput", 
-            "SkipEmptyStringLiteral", 
->>>>>>> 59dbf8f1
+            "ExpExponentCleanup",
+            "NestedArrayFunctionCallDecoder",
+            "ZeroFunctionSelector",
+            "DelegateCallReturnValue",
+            "ECRecoverMalformedInput",
+            "SkipEmptyStringLiteral",
             "ConstantOptimizerSubtraction"
         ],
         "released": "2017-01-13"
     },
     "0.4.9": {
         "bugs": [
-<<<<<<< HEAD
-            "ExpExponentCleanup",
-            "NestedArrayFunctionCallDecoder",
-            "ZeroFunctionSelector",
-            "DelegateCallReturnValue",
-            "ECRecoverMalformedInput",
-            "SkipEmptyStringLiteral",
-=======
-            "ExpExponentCleanup", 
-            "NestedArrayFunctionCallDecoder", 
-            "ZeroFunctionSelector", 
-            "DelegateCallReturnValue", 
-            "ECRecoverMalformedInput", 
-            "SkipEmptyStringLiteral", 
->>>>>>> 59dbf8f1
+            "ExpExponentCleanup",
+            "NestedArrayFunctionCallDecoder",
+            "ZeroFunctionSelector",
+            "DelegateCallReturnValue",
+            "ECRecoverMalformedInput",
+            "SkipEmptyStringLiteral",
             "ConstantOptimizerSubtraction"
         ],
         "released": "2017-01-31"
