/*
	This file is part of cpp-ethereum.

	cpp-ethereum is free software: you can redistribute it and/or modify
	it under the terms of the GNU General Public License as published by
	the Free Software Foundation, either version 3 of the License, or
	(at your option) any later version.

	cpp-ethereum is distributed in the hope that it will be useful,
	but WITHOUT ANY WARRANTY; without even the implied warranty of
	MERCHANTABILITY or FITNESS FOR A PARTICULAR PURPOSE.  See the
	GNU General Public License for more details.

	You should have received a copy of the GNU General Public License
	along with cpp-ethereum.  If not, see <http://www.gnu.org/licenses/>.
*/
/** @file transaction.cpp
 * @author Dmitrii Khokhlov <winsvega@mail.ru>
 * @date 2015
 * Transaaction test functions.
 */

#include "TestHelper.h"
using namespace std;
using namespace json_spirit;
using namespace dev;
using namespace dev::eth;

namespace dev {  namespace test {

<<<<<<< HEAD
=======
RLPStream createRLPStreamFromTransactionFields(mObject& _tObj)
{
	//Construct Rlp of the given transaction
	RLPStream rlpStream;
	rlpStream.appendList(_tObj.size());

	if (_tObj.count("nonce") > 0)
		rlpStream << bigint(_tObj["nonce"].get_str());

	if (_tObj.count("gasPrice") > 0)
		rlpStream << bigint(_tObj["gasPrice"].get_str());

	if (_tObj.count("gasLimit") > 0)
		rlpStream << bigint(_tObj["gasLimit"].get_str());

	if (_tObj.count("to") > 0)
	{
		if (_tObj["to"].get_str().empty())
			rlpStream << "";
		else
			rlpStream << importByteArray(_tObj["to"].get_str());
	}

	if (_tObj.count("value") > 0)
		rlpStream << bigint(_tObj["value"].get_str());

	if (_tObj.count("data") > 0)
		rlpStream << importData(_tObj);

	if (_tObj.count("v") > 0)
		rlpStream << bigint(_tObj["v"].get_str());

	if (_tObj.count("r") > 0)
		rlpStream << bigint(_tObj["r"].get_str());

	if (_tObj.count("s") > 0)
		rlpStream <<  bigint(_tObj["s"].get_str());

	if (_tObj.count("extrafield") > 0)
		rlpStream << bigint(_tObj["extrafield"].get_str());

	return rlpStream;
}

>>>>>>> 9a792edb
void doTransactionTests(json_spirit::mValue& _v, bool _fillin)
{
	for (auto& i: _v.get_obj())
	{
		cerr << i.first << endl;
		mObject& o = i.second.get_obj();

		if (_fillin == false)
		{
			BOOST_REQUIRE(o.count("rlp") > 0);
			bytes rlpReaded = importByteArray(o["rlp"].get_str());
			Transaction txFromRlp;

			try
			{
				txFromRlp = Transaction(rlpReaded, CheckSignature::Sender);
				if (!txFromRlp.signature().isValid())
					BOOST_THROW_EXCEPTION(Exception() << errinfo_comment("transaction from RLP signature is invalid") );
			}
			catch(...)
			{
				BOOST_CHECK_MESSAGE(o.count("transaction") == 0, "A transction object should not be defined because the RLP is invalid!");
				return;
			}

			BOOST_REQUIRE(o.count("transaction") > 0);

			mObject tObj = o["transaction"].get_obj();
<<<<<<< HEAD
			bytes txRLP = createTransactionFromFields(tObj);
			Transaction txFromFields(txRLP, CheckSignature::Sender);
=======
			Transaction txFromFields(createRLPStreamFromTransactionFields(tObj).out(), CheckSignature::Sender);
>>>>>>> 9a792edb

			//Check the fields restored from RLP to original fields
			BOOST_CHECK_MESSAGE(txFromFields.data() == txFromRlp.data(), "Data in given RLP not matching the Transaction data!");
			BOOST_CHECK_MESSAGE(txFromFields.value() == txFromRlp.value(), "Value in given RLP not matching the Transaction value!");
			BOOST_CHECK_MESSAGE(txFromFields.gasPrice() == txFromRlp.gasPrice(), "GasPrice in given RLP not matching the Transaction gasPrice!");
			BOOST_CHECK_MESSAGE(txFromFields.gas() == txFromRlp.gas(),"Gas in given RLP not matching the Transaction gas!");
			BOOST_CHECK_MESSAGE(txFromFields.nonce() == txFromRlp.nonce(),"Nonce in given RLP not matching the Transaction nonce!");
			BOOST_CHECK_MESSAGE(txFromFields.receiveAddress() == txFromRlp.receiveAddress(), "Receive address in given RLP not matching the Transaction 'to' address!");
			BOOST_CHECK_MESSAGE(txFromFields.sender() == txFromRlp.sender(), "Transaction sender address in given RLP not matching the Transaction 'vrs' signature!");
			BOOST_CHECK_MESSAGE(txFromFields == txFromRlp, "However, txFromFields != txFromRlp!");
			BOOST_REQUIRE (o.count("sender") > 0);

			Address addressReaded = Address(o["sender"].get_str());
			BOOST_CHECK_MESSAGE(txFromFields.sender() == addressReaded || txFromRlp.sender() == addressReaded, "Signature address of sender does not match given sender address!");
		}
		else
		{
			BOOST_REQUIRE(o.count("transaction") > 0);
			mObject tObj = o["transaction"].get_obj();

			//Construct Rlp of the given transaction
			RLPStream rlpStream = createRLPStreamFromTransactionFields(tObj);
			o["rlp"] = "0x" + toHex(rlpStream.out());

			try
			{
				Transaction txFromFields(rlpStream.out(), CheckSignature::Sender);
				if (!txFromFields.signature().isValid())
					BOOST_THROW_EXCEPTION(Exception() << errinfo_comment("transaction from RLP signature is invalid") );

				o["sender"] = toString(txFromFields.sender());
			}
			catch(...)
			{
				o.erase(o.find("transaction"));
			}
		}
	}//for
}//doTransactionTests
} }// Namespace Close


BOOST_AUTO_TEST_SUITE(TransactionTests)

BOOST_AUTO_TEST_CASE(TransactionTest)
{
	dev::test::executeTests("ttTransactionTest", "/TransactionTests", dev::test::doTransactionTests);
}

BOOST_AUTO_TEST_CASE(tt10mbDataField)
{
	dev::test::executeTests("tt10mbDataField", "/TransactionTests", dev::test::doTransactionTests);
}

BOOST_AUTO_TEST_CASE(ttCreateTest)
{
	for (int i = 1; i < boost::unit_test::framework::master_test_suite().argc; ++i)
	{
		string arg = boost::unit_test::framework::master_test_suite().argv[i];
		if (arg == "--createtest")
		{
			if (boost::unit_test::framework::master_test_suite().argc <= i + 2)
			{
				cnote << "usage: ./testeth --createtest <PathToConstructor> <PathToDestiny>\n";
				return;
			}
			try
			{
				cnote << "Populating tests...";
				json_spirit::mValue v;
				string s = asString(dev::contents(boost::unit_test::framework::master_test_suite().argv[i + 1]));
				BOOST_REQUIRE_MESSAGE(s.length() > 0, "Content of " + (string)boost::unit_test::framework::master_test_suite().argv[i + 1] + " is empty.");
				json_spirit::read_string(s, v);
				dev::test::doTransactionTests(v, true);
				writeFile(boost::unit_test::framework::master_test_suite().argv[i + 2], asBytes(json_spirit::write_string(v, true)));
			}
			catch (Exception const& _e)
			{
				BOOST_ERROR("Failed transaction test with Exception: " << diagnostic_information(_e));
			}
			catch (std::exception const& _e)
			{
				BOOST_ERROR("Failed transaction test with Exception: " << _e.what());
			}
		}
	}
}

BOOST_AUTO_TEST_CASE(userDefinedFileTT)
{
	dev::test::userDefinedTest("--ttTest", dev::test::doTransactionTests);
}

BOOST_AUTO_TEST_SUITE_END()<|MERGE_RESOLUTION|>--- conflicted
+++ resolved
@@ -21,6 +21,7 @@
  */
 
 #include "TestHelper.h"
+
 using namespace std;
 using namespace json_spirit;
 using namespace dev;
@@ -28,8 +29,6 @@
 
 namespace dev {  namespace test {
 
-<<<<<<< HEAD
-=======
 RLPStream createRLPStreamFromTransactionFields(mObject& _tObj)
 {
 	//Construct Rlp of the given transaction
@@ -74,7 +73,6 @@
 	return rlpStream;
 }
 
->>>>>>> 9a792edb
 void doTransactionTests(json_spirit::mValue& _v, bool _fillin)
 {
 	for (auto& i: _v.get_obj())
@@ -103,12 +101,7 @@
 			BOOST_REQUIRE(o.count("transaction") > 0);
 
 			mObject tObj = o["transaction"].get_obj();
-<<<<<<< HEAD
-			bytes txRLP = createTransactionFromFields(tObj);
-			Transaction txFromFields(txRLP, CheckSignature::Sender);
-=======
 			Transaction txFromFields(createRLPStreamFromTransactionFields(tObj).out(), CheckSignature::Sender);
->>>>>>> 9a792edb
 
 			//Check the fields restored from RLP to original fields
 			BOOST_CHECK_MESSAGE(txFromFields.data() == txFromRlp.data(), "Data in given RLP not matching the Transaction data!");
@@ -148,6 +141,7 @@
 		}
 	}//for
 }//doTransactionTests
+
 } }// Namespace Close
 
 
